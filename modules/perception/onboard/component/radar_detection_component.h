/******************************************************************************
 * Copyright 2018 The Apollo Authors. All Rights Reserved.
 *
 * Licensed under the Apache License, Version 2.0 (the "License");
 * you may not use this file except in compliance with the License.
 * You may obtain a copy of the License at
 *
 * http://www.apache.org/licenses/LICENSE-2.0
 *
 * Unless required by applicable law or agreed to in writing, software
 * distributed under the License is distributed on an "AS IS" BASIS,
 * WITHOUT WARRANTIES OR CONDITIONS OF ANY KIND, either express or implied.
 * See the License for the specific language governing permissions and
 * limitations under the License.
 *****************************************************************************/
#pragma once

#include <memory>
#include <string>
#include <vector>

#include "cyber/component/component.h"
#include "modules/localization/proto/localization.pb.h"
#include "modules/perception/base/sensor_meta.h"
#include "modules/perception/lib/utils/time_util.h"
#include "modules/perception/map/hdmap/hdmap_input.h"
#include "modules/perception/onboard/common_flags/common_flags.h"
#include "modules/perception/onboard/inner_component_messages/inner_component_messages.h"
#include "modules/perception/onboard/msg_buffer/msg_buffer.h"
#include "modules/perception/onboard/proto/radar_component_config.pb.h"
#include "modules/perception/onboard/transform_wrapper/transform_wrapper.h"
#include "modules/perception/radar/app/radar_obstacle_perception.h"

namespace apollo {
namespace perception {
namespace onboard {

using apollo::drivers::ContiRadar;
using apollo::localization::LocalizationEstimate;

class RadarDetectionComponent : public cyber::Component<ContiRadar> {
 public:
  RadarDetectionComponent()
      : seq_num_(0),
        tf_child_frame_id_(""),
        radar_forward_distance_(200.0),
        preprocessor_method_(""),
        perception_method_(""),
        pipeline_name_(""),
        odometry_channel_name_(""),
        hdmap_input_(nullptr),
        radar_preprocessor_(nullptr),
        radar_perception_(nullptr) {}
  ~RadarDetectionComponent() = default;

  bool Init() override;
  bool Proc(const std::shared_ptr<ContiRadar>& message) override;

 private:
  bool InitAlgorithmPlugin();
  bool InternalProc(const std::shared_ptr<ContiRadar>& in_message,
                    std::shared_ptr<SensorFrameMessage> out_message);
  bool GetCarLocalizationSpeed(double timestamp,
<<<<<<< HEAD
                              Eigen::Vector3f* car_linear_speed,
                              Eigen::Vector3f* car_angular_speed);
=======
                               Eigen::Vector3f* car_linear_speed,
                               Eigen::Vector3f* car_angular_speed);
>>>>>>> 2609fc96

  RadarDetectionComponent(const RadarDetectionComponent&) = delete;
  RadarDetectionComponent& operator=(const RadarDetectionComponent&) = delete;

 private:
  std::mutex _mutex;
  uint32_t seq_num_;

  base::SensorInfo radar_info_;
  std::string tf_child_frame_id_;
  double radar_forward_distance_;
  std::string preprocessor_method_;
  std::string perception_method_;
  std::string pipeline_name_;
  std::string odometry_channel_name_;

  TransformWrapper radar2world_trans_;
  TransformWrapper radar2novatel_trans_;
  map::HDMapInput* hdmap_input_;
  std::shared_ptr<radar::BasePreprocessor> radar_preprocessor_;
  std::shared_ptr<radar::BaseRadarObstaclePerception> radar_perception_;
  MsgBuffer<LocalizationEstimate> localization_subscriber_;
  std::shared_ptr<apollo::cyber::Writer<SensorFrameMessage>> writer_;
};

CYBER_REGISTER_COMPONENT(RadarDetectionComponent);

}  // namespace onboard
}  // namespace perception
}  // namespace apollo<|MERGE_RESOLUTION|>--- conflicted
+++ resolved
@@ -61,13 +61,8 @@
   bool InternalProc(const std::shared_ptr<ContiRadar>& in_message,
                     std::shared_ptr<SensorFrameMessage> out_message);
   bool GetCarLocalizationSpeed(double timestamp,
-<<<<<<< HEAD
-                              Eigen::Vector3f* car_linear_speed,
-                              Eigen::Vector3f* car_angular_speed);
-=======
                                Eigen::Vector3f* car_linear_speed,
                                Eigen::Vector3f* car_angular_speed);
->>>>>>> 2609fc96
 
   RadarDetectionComponent(const RadarDetectionComponent&) = delete;
   RadarDetectionComponent& operator=(const RadarDetectionComponent&) = delete;
