/******************************************************************************
 * Copyright 2020 The Apollo Authors. All Rights Reserved.
 *
 * Licensed under the Apache License, Version 2.0 (the "License");
 * you may not use this file except in compliance with the License.
 * You may obtain a copy of the License at
 *
 * http://www.apache.org/licenses/LICENSE-2.0
 *
 * Unless required by applicable law or agreed to in writing, software
 * distributed under the License is distributed on an "AS IS" BASIS,
 * WITHOUT WARRANTIES OR CONDITIONS OF ANY KIND, either express or implied.
 * See the License for the specific language governing permissions and
 * limitations under the License.
 *****************************************************************************/

#include "modules/planning/learning_based/model_inference/trajectory_imitation_libtorch_inference.h"

#include <string>
#include <utility>
#include <vector>

#include "cyber/common/log.h"
#include "modules/common/math/math_utils.h"
#include "modules/common/math/vec2d.h"
#include "modules/planning/common/util/math_util.h"
#include "modules/planning/learning_based/img_feature_renderer/birdview_img_feature_renderer.h"
#include "opencv2/opencv.hpp"

namespace apollo {
namespace planning {
TrajectoryImitationLibtorchInference::TrajectoryImitationLibtorchInference(
    const LearningModelInferenceTaskConfig& config)
    : ModelInference(config), device_(torch::kCPU) {}
<<<<<<< HEAD

bool TrajectoryImitationLibtorchInference::LoadCONVRNNModel() {
  // run a fake inference at init time as first inference is relative slow
  torch::Tensor input_feature_tensor = torch::zeros({1, 12, 200, 200});
  torch::Tensor initial_point_tensor = torch::zeros({1, 1, 200, 200});
  torch::Tensor initial_box_tensor = torch::zeros({1, 1, 200, 200});
  std::vector<torch::jit::IValue> torch_inputs;
  at::Tensor tensor_tmp;
  torch_inputs.push_back(
      c10::ivalue::Tuple::create({std::move(input_feature_tensor.to(device_)),
                                  std::move(initial_point_tensor.to(device_)),
                                  std::move(initial_box_tensor.to(device_))}));
  try {
    auto torch_output_tensor =
        model_.forward(torch_inputs).toTensor().to(torch::kCPU);
  } catch (const c10::Error& e) {
    AERROR << "Fail to do initial inference on CONV_RNN Model";
    return false;
  }
  return true;
}

bool TrajectoryImitationLibtorchInference::LoadCNNModel() {
  // run a fake inference at init time as first inference is relative slow
  torch::Tensor input_feature_tensor = torch::zeros({1, 12, 200, 200});
  std::vector<torch::jit::IValue> torch_inputs;
  torch_inputs.push_back(input_feature_tensor.to(device_));
  try {
    auto torch_output_tensor =
        model_.forward(torch_inputs).toTensor().to(torch::kCPU);
  } catch (const c10::Error& e) {
    AERROR << "Fail to do initial inference on CNN Model";
    return false;
  }
  return true;
}

bool TrajectoryImitationLibtorchInference::LoadCNNLSTMModel() {
=======

bool TrajectoryImitationLibtorchInference::LoadCONVRNNModel() {
>>>>>>> f08eaa0c
  // run a fake inference at init time as first inference is relative slow
  torch::Tensor input_feature_tensor = torch::zeros({1, 12, 200, 200});
  torch::Tensor past_points_tensor = torch::zeros({1, 10, 4});
  torch::Tensor past_points_step_tensor = torch::zeros({1, 10, 4});
  std::vector<torch::jit::IValue> torch_inputs;
  torch_inputs.push_back(c10::ivalue::Tuple::create(
      {std::move(input_feature_tensor.to(device_)),
<<<<<<< HEAD
       std::move(past_points_tensor.to(device_)),
       std::move(past_points_step_tensor.to(device_))}));
=======
       std::move(initial_point_tensor.to(device_)),
       std::move(initial_box_tensor.to(device_))},
      c10::TupleType::create(
          std::vector<c10::TypePtr>(3, c10::TensorType::create()))));
>>>>>>> f08eaa0c
  try {
    auto torch_output_tensor =
        model_.forward(torch_inputs).toTensor().to(torch::kCPU);
  } catch (const c10::Error& e) {
<<<<<<< HEAD
    AERROR << "Fail to do initial inference on CNN_LSTM Model";
=======
    AERROR << "Fail to do initial inference on CONV_RNN Model";
>>>>>>> f08eaa0c
    return false;
  }
  return true;
}

<<<<<<< HEAD
=======
bool TrajectoryImitationLibtorchInference::LoadCNNModel() {
  // run a fake inference at init time as first inference is relative slow
  torch::Tensor input_feature_tensor = torch::zeros({1, 12, 200, 200});
  std::vector<torch::jit::IValue> torch_inputs;
  torch_inputs.push_back(input_feature_tensor.to(device_));
  try {
    auto torch_output_tensor =
        model_.forward(torch_inputs).toTensor().to(torch::kCPU);
  } catch (const c10::Error& e) {
    AERROR << "Fail to do initial inference on CNN Model";
    return false;
  }
  return true;
}

bool TrajectoryImitationLibtorchInference::LoadCNNLSTMModel() {
  // run a fake inference at init time as first inference is relative slow
  torch::Tensor input_feature_tensor = torch::zeros({1, 12, 200, 200});
  torch::Tensor past_points_tensor = torch::zeros({1, 10, 4});
  torch::Tensor past_points_step_tensor = torch::zeros({1, 10, 4});
  std::vector<torch::jit::IValue> torch_inputs;
  torch_inputs.push_back(c10::ivalue::Tuple::create(
      {std::move(input_feature_tensor.to(device_)),
       std::move(past_points_tensor.to(device_)),
       std::move(past_points_step_tensor.to(device_))},
      c10::TupleType::create(
          std::vector<c10::TypePtr>(3, c10::TensorType::create()))));
  try {
    auto torch_output_tensor =
        model_.forward(torch_inputs).toTensor().to(torch::kCPU);
  } catch (const c10::Error& e) {
    AERROR << "Fail to do initial inference on CNN_LSTM Model";
    return false;
  }
  return true;
}

>>>>>>> f08eaa0c
bool TrajectoryImitationLibtorchInference::LoadModel() {
  if (config_.use_cuda() && torch::cuda::is_available()) {
    ADEBUG << "CUDA is available";
    device_ = torch::Device(torch::kCUDA);
  }
  try {
    model_ = torch::jit::load(config_.model_file(), device_);
  } catch (const c10::Error& e) {
    AERROR << "Failed to load model on to device";
    return false;
  }
  torch::set_num_threads(1);
  switch (config_.model_type()) {
    case LearningModelInferenceTaskConfig::CONV_RNN: {
      if (!LoadCONVRNNModel()) {
        return false;
      }
      break;
    }
    case LearningModelInferenceTaskConfig::CNN: {
      if (!LoadCNNModel()) {
        return false;
      }
      break;
    }
    case LearningModelInferenceTaskConfig::CNN_LSTM: {
      if (!LoadCNNLSTMModel()) {
        return false;
      }
      break;
    }
    default: {
      AERROR << "Configured model type not defined and implemented";
      break;
    }
  }
  return true;
}

bool TrajectoryImitationLibtorchInference::DoCONVRNNMODELInference(
    LearningDataFrame* learning_data_frame) {
  const int past_points_size = learning_data_frame->adc_trajectory_point_size();
  if (past_points_size == 0) {
    AERROR << "No current trajectory point status";
    return false;
  }

  auto input_renderering_start_time = std::chrono::system_clock::now();

  cv::Mat input_feature;
  if (!BirdviewImgFeatureRenderer::Instance()->RenderMultiChannelEnv(
          *learning_data_frame, &input_feature)) {
    AERROR << "Render multi-channel input image failed";
    return false;
  }
  cv::Mat initial_point;
  if (!BirdviewImgFeatureRenderer::Instance()->RenderCurrentEgoPoint(
          *learning_data_frame, &initial_point)) {
    AERROR << "Render initial states image failed";
    return false;
  }
  cv::Mat initial_box;
  if (!BirdviewImgFeatureRenderer::Instance()->RenderCurrentEgoBox(
          *learning_data_frame, &initial_box)) {
    AERROR << "Render initial states image failed";
    return false;
  }

  auto input_renderering_end_time = std::chrono::system_clock::now();
  std::chrono::duration<double> rendering_diff =
      input_renderering_end_time - input_renderering_start_time;
  ADEBUG << "trajectory imitation model input renderer used time: "
         << rendering_diff.count() * 1000 << " ms.";

  auto input_preprocessing_start_time = std::chrono::system_clock::now();

  cv::Mat input_feature_float;
  input_feature.convertTo(input_feature_float, CV_32F, 1.0 / 255);
  torch::Tensor input_feature_tensor =
      torch::from_blob(input_feature_float.data,
                       {1, input_feature_float.rows, input_feature_float.cols,
                        input_feature_float.channels()});
  input_feature_tensor = input_feature_tensor.permute({0, 3, 1, 2});
  for (int i = 0; i < input_feature_float.channels(); ++i) {
    input_feature_tensor[0][i] = input_feature_tensor[0][i].sub(0.5).div(0.5);
  }
  cv::Mat initial_point_float;
  initial_point.convertTo(initial_point_float, CV_32F, 1.0 / 255);
  torch::Tensor initial_point_tensor =
      torch::from_blob(initial_point_float.data,
                       {1, initial_point_float.rows, initial_point_float.cols,
                        initial_point_float.channels()});
  initial_point_tensor = initial_point_tensor.permute({0, 3, 1, 2});
  cv::Mat initial_box_float;
  initial_box.convertTo(initial_box_float, CV_32F, 1.0 / 255);
  torch::Tensor initial_box_tensor =
      torch::from_blob(initial_box_float.data,
                       {1, initial_box_float.rows, initial_box_float.cols,
                        initial_box_float.channels()});
  initial_box_tensor = initial_box_tensor.permute({0, 3, 1, 2});

  auto input_preprocessing_end_time = std::chrono::system_clock::now();
  std::chrono::duration<double> preprocessing_diff =
      input_preprocessing_end_time - input_preprocessing_start_time;
  ADEBUG << "trajectory imitation model input preprocessing used time: "
         << preprocessing_diff.count() * 1000 << " ms.";

  auto inference_start_time = std::chrono::system_clock::now();

  std::vector<torch::jit::IValue> torch_inputs;
<<<<<<< HEAD
  torch_inputs.push_back(
      c10::ivalue::Tuple::create({std::move(input_feature_tensor.to(device_)),
                                  std::move(initial_point_tensor.to(device_)),
                                  std::move(initial_box_tensor.to(device_))}));
  at::Tensor torch_output_tensor =
      model_.forward(torch_inputs).toTensor().to(torch::kCPU);

  auto inference_end_time = std::chrono::system_clock::now();
  std::chrono::duration<double> inference_diff =
      inference_end_time - inference_start_time;
  ADEBUG << "trajectory imitation model inference used time: "
         << inference_diff.count() * 1000 << " ms.";

  const auto& cur_traj_point =
      learning_data_frame->adc_trajectory_point(past_points_size - 1);
  const double cur_time_sec = cur_traj_point.timestamp_sec();
  const auto& cur_path_point = cur_traj_point.trajectory_point().path_point();
  const double cur_x = cur_path_point.x();
  const double cur_y = cur_path_point.y();
  const double cur_heading = cur_path_point.theta();
  ADEBUG << "cur_x[" << cur_x << "], cur_y[" << cur_y << "], cur_heading["
         << cur_heading << "], cur_v[" << cur_traj_point.trajectory_point().v()
         << "]";

  learning_data_frame->mutable_output()->clear_adc_future_trajectory_point();
  const double delta_t = config_.trajectory_delta_t();
  auto torch_output = torch_output_tensor.accessor<float, 3>();
  for (int i = 0; i < torch_output_tensor.size(1); ++i) {
    const double dx = static_cast<double>(torch_output[0][i][0]);
    const double dy = static_cast<double>(torch_output[0][i][1]);
    const double dtheta = static_cast<double>(torch_output[0][i][2]);
    const double v = static_cast<double>(torch_output[0][i][3]);
    ADEBUG << "dx[" << dx << "], dy[" << dy << "], dtheta[" << dtheta << "], v["
           << v << "]";
    const double time_sec = cur_time_sec + delta_t * (i + 1);
    apollo::common::math::Vec2d offset(dx, dy);
    apollo::common::math::Vec2d rotated_offset = offset.rotate(cur_heading);
    const double x = cur_x + rotated_offset.x();
    const double y = cur_y + rotated_offset.y();
    const double heading =
        apollo::common::math::NormalizeAngle(dtheta + cur_heading);

=======
  torch_inputs.push_back(c10::ivalue::Tuple::create(
      {std::move(input_feature_tensor.to(device_)),
       std::move(initial_point_tensor.to(device_)),
       std::move(initial_box_tensor.to(device_))},
      c10::TupleType::create(
          std::vector<c10::TypePtr>(3, c10::TensorType::create()))));
  at::Tensor torch_output_tensor =
      model_.forward(torch_inputs).toTensor().to(torch::kCPU);

  auto inference_end_time = std::chrono::system_clock::now();
  std::chrono::duration<double> inference_diff =
      inference_end_time - inference_start_time;
  ADEBUG << "trajectory imitation model inference used time: "
         << inference_diff.count() * 1000 << " ms.";

  const auto& cur_traj_point =
      learning_data_frame->adc_trajectory_point(past_points_size - 1);
  const double cur_time_sec = cur_traj_point.timestamp_sec();
  const auto& cur_path_point = cur_traj_point.trajectory_point().path_point();
  const double cur_x = cur_path_point.x();
  const double cur_y = cur_path_point.y();
  const double cur_heading = cur_path_point.theta();
  ADEBUG << "cur_x[" << cur_x << "], cur_y[" << cur_y << "], cur_heading["
         << cur_heading << "], cur_v[" << cur_traj_point.trajectory_point().v()
         << "]";

  learning_data_frame->mutable_output()->clear_adc_future_trajectory_point();
  const double delta_t = config_.trajectory_delta_t();
  auto torch_output = torch_output_tensor.accessor<float, 3>();
  for (int i = 0; i < torch_output_tensor.size(1); ++i) {
    const double dx = static_cast<double>(torch_output[0][i][0]);
    const double dy = static_cast<double>(torch_output[0][i][1]);
    const double dtheta = static_cast<double>(torch_output[0][i][2]);
    const double v = static_cast<double>(torch_output[0][i][3]);
    ADEBUG << "dx[" << dx << "], dy[" << dy << "], dtheta[" << dtheta << "], v["
           << v << "]";
    const double time_sec = cur_time_sec + delta_t * (i + 1);
    apollo::common::math::Vec2d offset(dx, dy);
    apollo::common::math::Vec2d rotated_offset = offset.rotate(cur_heading);
    const double x = cur_x + rotated_offset.x();
    const double y = cur_y + rotated_offset.y();
    const double heading =
        apollo::common::math::NormalizeAngle(dtheta + cur_heading);

>>>>>>> f08eaa0c
    auto* traj_point = learning_data_frame->mutable_output()
                           ->add_adc_future_trajectory_point();
    traj_point->set_timestamp_sec(time_sec);
    traj_point->mutable_trajectory_point()->mutable_path_point()->set_x(x);
    traj_point->mutable_trajectory_point()->mutable_path_point()->set_y(y);
    traj_point->mutable_trajectory_point()->mutable_path_point()->set_theta(
        heading);
    traj_point->mutable_trajectory_point()->set_v(v);
    traj_point->mutable_trajectory_point()->set_relative_time(delta_t *
                                                              (i + 1));
  }

  return true;
}

bool TrajectoryImitationLibtorchInference::DoCNNMODELInference(
    LearningDataFrame* learning_data_frame) {
  const int past_points_size = learning_data_frame->adc_trajectory_point_size();
  if (past_points_size == 0) {
    AERROR << "No current trajectory point status";
    return false;
  }

  auto input_renderering_start_time = std::chrono::system_clock::now();

  cv::Mat input_feature;
  if (!BirdviewImgFeatureRenderer::Instance()->RenderMultiChannelEnv(
          *learning_data_frame, &input_feature)) {
    AERROR << "Render multi-channel input image failed";
    return false;
  }

  auto input_renderering_end_time = std::chrono::system_clock::now();
  std::chrono::duration<double> rendering_diff =
      input_renderering_end_time - input_renderering_start_time;
  ADEBUG << "trajectory imitation model input renderer used time: "
         << rendering_diff.count() * 1000 << " ms.";

  auto input_preprocessing_start_time = std::chrono::system_clock::now();

  cv::Mat input_feature_float;
  input_feature.convertTo(input_feature_float, CV_32F, 1.0 / 255);
  torch::Tensor input_feature_tensor =
      torch::from_blob(input_feature_float.data,
                       {1, input_feature_float.rows, input_feature_float.cols,
                        input_feature_float.channels()});
  input_feature_tensor = input_feature_tensor.permute({0, 3, 1, 2});
  for (int i = 0; i < input_feature_float.channels(); ++i) {
    input_feature_tensor[0][i] = input_feature_tensor[0][i].sub(0.5).div(0.5);
  }

  auto input_preprocessing_end_time = std::chrono::system_clock::now();
  std::chrono::duration<double> preprocessing_diff =
      input_preprocessing_end_time - input_preprocessing_start_time;
  ADEBUG << "trajectory imitation model input preprocessing used time: "
         << preprocessing_diff.count() * 1000 << " ms.";
<<<<<<< HEAD
=======

  auto inference_start_time = std::chrono::system_clock::now();

  std::vector<torch::jit::IValue> torch_inputs;
  torch_inputs.push_back(input_feature_tensor.to(device_));
  at::Tensor torch_output_tensor =
      model_.forward(torch_inputs).toTensor().to(torch::kCPU);

  auto inference_end_time = std::chrono::system_clock::now();
  std::chrono::duration<double> inference_diff =
      inference_end_time - inference_start_time;
  ADEBUG << "trajectory imitation model inference used time: "
         << inference_diff.count() * 1000 << " ms.";

  const auto& cur_traj_point =
      learning_data_frame->adc_trajectory_point(past_points_size - 1);
  const double cur_time_sec = cur_traj_point.timestamp_sec();
  const auto& cur_path_point = cur_traj_point.trajectory_point().path_point();
  const double cur_x = cur_path_point.x();
  const double cur_y = cur_path_point.y();
  const double cur_heading = cur_path_point.theta();
  ADEBUG << "cur_x[" << cur_x << "], cur_y[" << cur_y << "], cur_heading["
         << cur_heading << "], cur_v[" << cur_traj_point.trajectory_point().v()
         << "]";

  learning_data_frame->mutable_output()->clear_adc_future_trajectory_point();
  const double delta_t = config_.trajectory_delta_t();
  auto torch_output = torch_output_tensor.accessor<float, 3>();
  for (int i = 0; i < torch_output_tensor.size(1); ++i) {
    const double dx = static_cast<double>(torch_output[0][i][0]);
    const double dy = static_cast<double>(torch_output[0][i][1]);
    const double dtheta = static_cast<double>(torch_output[0][i][2]);
    const double v = static_cast<double>(torch_output[0][i][3]);
    ADEBUG << "dx[" << dx << "], dy[" << dy << "], dtheta[" << dtheta << "], v["
           << v << "]";
    const double time_sec = cur_time_sec + delta_t * (i + 1);
    apollo::common::math::Vec2d offset(dx, dy);
    apollo::common::math::Vec2d rotated_offset = offset.rotate(cur_heading);
    const double x = cur_x + rotated_offset.x();
    const double y = cur_y + rotated_offset.y();
    const double heading =
        apollo::common::math::NormalizeAngle(dtheta + cur_heading);

    auto* traj_point = learning_data_frame->mutable_output()
                           ->add_adc_future_trajectory_point();
    traj_point->set_timestamp_sec(time_sec);
    traj_point->mutable_trajectory_point()->mutable_path_point()->set_x(x);
    traj_point->mutable_trajectory_point()->mutable_path_point()->set_y(y);
    traj_point->mutable_trajectory_point()->mutable_path_point()->set_theta(
        heading);
    traj_point->mutable_trajectory_point()->set_v(v);
    traj_point->mutable_trajectory_point()->set_relative_time(delta_t *
                                                              (i + 1));
  }

  return true;
}

bool TrajectoryImitationLibtorchInference::DoCNNLSTMMODELInference(
    LearningDataFrame* learning_data_frame) {
  const int past_points_size = learning_data_frame->adc_trajectory_point_size();
  if (past_points_size == 0) {
    AERROR << "No current trajectory point status";
    return false;
  }

  auto input_renderering_start_time = std::chrono::system_clock::now();

  cv::Mat input_feature;
  if (!BirdviewImgFeatureRenderer::Instance()->RenderMultiChannelEnv(
          *learning_data_frame, &input_feature)) {
    AERROR << "Render multi-channel input image failed";
    return false;
  }

  auto input_renderering_end_time = std::chrono::system_clock::now();
  std::chrono::duration<double> rendering_diff =
      input_renderering_end_time - input_renderering_start_time;
  ADEBUG << "trajectory imitation model input renderer used time: "
         << rendering_diff.count() * 1000 << " ms.";

  auto input_preprocessing_start_time = std::chrono::system_clock::now();

  cv::Mat input_feature_float;
  input_feature.convertTo(input_feature_float, CV_32F, 1.0 / 255);
  torch::Tensor input_feature_tensor =
      torch::from_blob(input_feature_float.data,
                       {1, input_feature_float.rows, input_feature_float.cols,
                        input_feature_float.channels()});
  input_feature_tensor = input_feature_tensor.permute({0, 3, 1, 2});
  for (int i = 0; i < input_feature_float.channels(); ++i) {
    input_feature_tensor[0][i] = input_feature_tensor[0][i].sub(0.5).div(0.5);
  }

  const auto& current_traj_point = learning_data_frame->adc_trajectory_point(
      learning_data_frame->adc_trajectory_point_size() - 1);
  const auto& current_path_point =
      current_traj_point.trajectory_point().path_point();
  const double current_x = current_path_point.x();
  const double current_y = current_path_point.y();
  const double current_heading = current_path_point.theta();
  // TODO(Jinyun): move to conf
  const int past_history_size = 10;
  torch::Tensor past_points_tensor = torch::zeros({1, past_history_size, 4});
  int i = 0;
  for (i = 0; i < learning_data_frame->adc_trajectory_point_size() &&
              i < past_history_size;
       ++i) {
    const auto& trajectory_point =
        learning_data_frame
            ->adc_trajectory_point(
                learning_data_frame->adc_trajectory_point_size() - 1 - i)
            .trajectory_point();
    const auto& path_point = trajectory_point.path_point();
    const double x = path_point.x();
    const double y = path_point.y();
    const auto& relative_coords = util::WorldCoordToObjCoord(
        std::make_pair(x, y), std::make_pair(current_x, current_y),
        current_heading);
    // TODO(Jinyun): to be validated. Unnormalized angle difference, aligning
    // with offline training setups
    const double heading_diff = path_point.theta() - current_heading;
    const double v = trajectory_point.v();
    past_points_tensor[0][past_history_size - 1 - i][0] = relative_coords.first;
    past_points_tensor[0][past_history_size - 1 - i][1] =
        relative_coords.second;
    past_points_tensor[0][past_history_size - 1 - i][2] = heading_diff;
    past_points_tensor[0][past_history_size - 1 - i][3] = v;
  }
  // Strong assumption here is the ADC always tracks past points except when the
  // ADC starts from standstill
  while (i < past_history_size) {
    for (int j = 0; j < 4; ++j) {
      past_points_tensor[0][past_history_size - 1 - i][j] =
          past_points_tensor[0][past_history_size - i][j];
    }
    ++i;
  }
  torch::Tensor past_points_step_tensor =
      torch::zeros({1, past_history_size, 4});
  for (int i = 1; i < past_history_size; ++i) {
    for (int j = 0; j < 4; ++j) {
      past_points_step_tensor[0][i][j] =
          past_points_tensor[0][i][j] - past_points_tensor[0][i - 1][j];
    }
  }

  auto input_preprocessing_end_time = std::chrono::system_clock::now();
  std::chrono::duration<double> preprocessing_diff =
      input_preprocessing_end_time - input_preprocessing_start_time;
  ADEBUG << "trajectory imitation model input preprocessing used time: "
         << preprocessing_diff.count() * 1000 << " ms.";
>>>>>>> f08eaa0c

  auto inference_start_time = std::chrono::system_clock::now();

  std::vector<torch::jit::IValue> torch_inputs;
<<<<<<< HEAD
  torch_inputs.push_back(input_feature_tensor.to(device_));
=======
  torch_inputs.push_back(c10::ivalue::Tuple::create(
      {std::move(input_feature_tensor.to(device_)),
       std::move(past_points_tensor.to(device_)),
       std::move(past_points_step_tensor.to(device_))},
      c10::TupleType::create(
          std::vector<c10::TypePtr>(3, c10::TensorType::create()))));
>>>>>>> f08eaa0c
  at::Tensor torch_output_tensor =
      model_.forward(torch_inputs).toTensor().to(torch::kCPU);

  auto inference_end_time = std::chrono::system_clock::now();
  std::chrono::duration<double> inference_diff =
      inference_end_time - inference_start_time;
  ADEBUG << "trajectory imitation model inference used time: "
         << inference_diff.count() * 1000 << " ms.";

  const auto& cur_traj_point =
      learning_data_frame->adc_trajectory_point(past_points_size - 1);
  const double cur_time_sec = cur_traj_point.timestamp_sec();
  const auto& cur_path_point = cur_traj_point.trajectory_point().path_point();
  const double cur_x = cur_path_point.x();
  const double cur_y = cur_path_point.y();
  const double cur_heading = cur_path_point.theta();
  ADEBUG << "cur_x[" << cur_x << "], cur_y[" << cur_y << "], cur_heading["
         << cur_heading << "], cur_v[" << cur_traj_point.trajectory_point().v()
         << "]";

  learning_data_frame->mutable_output()->clear_adc_future_trajectory_point();
  const double delta_t = config_.trajectory_delta_t();
  auto torch_output = torch_output_tensor.accessor<float, 3>();
  for (int i = 0; i < torch_output_tensor.size(1); ++i) {
    const double dx = static_cast<double>(torch_output[0][i][0]);
    const double dy = static_cast<double>(torch_output[0][i][1]);
    const double dtheta = static_cast<double>(torch_output[0][i][2]);
    const double v = static_cast<double>(torch_output[0][i][3]);
    ADEBUG << "dx[" << dx << "], dy[" << dy << "], dtheta[" << dtheta << "], v["
           << v << "]";
    const double time_sec = cur_time_sec + delta_t * (i + 1);
    apollo::common::math::Vec2d offset(dx, dy);
    apollo::common::math::Vec2d rotated_offset = offset.rotate(cur_heading);
    const double x = cur_x + rotated_offset.x();
    const double y = cur_y + rotated_offset.y();
    const double heading =
        apollo::common::math::NormalizeAngle(dtheta + cur_heading);

    auto* traj_point = learning_data_frame->mutable_output()
                           ->add_adc_future_trajectory_point();
    traj_point->set_timestamp_sec(time_sec);
    traj_point->mutable_trajectory_point()->mutable_path_point()->set_x(x);
    traj_point->mutable_trajectory_point()->mutable_path_point()->set_y(y);
    traj_point->mutable_trajectory_point()->mutable_path_point()->set_theta(
        heading);
    traj_point->mutable_trajectory_point()->set_v(v);
    traj_point->mutable_trajectory_point()->set_relative_time(delta_t *
                                                              (i + 1));
  }

  return true;
}

<<<<<<< HEAD
bool TrajectoryImitationLibtorchInference::DoCNNLSTMMODELInference(
    LearningDataFrame* learning_data_frame) {
  const int past_points_size = learning_data_frame->adc_trajectory_point_size();
  if (past_points_size == 0) {
    AERROR << "No current trajectory point status";
    return false;
  }

  auto input_renderering_start_time = std::chrono::system_clock::now();

  cv::Mat input_feature;
  if (!BirdviewImgFeatureRenderer::Instance()->RenderMultiChannelEnv(
          *learning_data_frame, &input_feature)) {
    AERROR << "Render multi-channel input image failed";
    return false;
  }

  auto input_renderering_end_time = std::chrono::system_clock::now();
  std::chrono::duration<double> rendering_diff =
      input_renderering_end_time - input_renderering_start_time;
  ADEBUG << "trajectory imitation model input renderer used time: "
         << rendering_diff.count() * 1000 << " ms.";

  auto input_preprocessing_start_time = std::chrono::system_clock::now();

  cv::Mat input_feature_float;
  input_feature.convertTo(input_feature_float, CV_32F, 1.0 / 255);
  torch::Tensor input_feature_tensor =
      torch::from_blob(input_feature_float.data,
                       {1, input_feature_float.rows, input_feature_float.cols,
                        input_feature_float.channels()});
  input_feature_tensor = input_feature_tensor.permute({0, 3, 1, 2});
  for (int i = 0; i < input_feature_float.channels(); ++i) {
    input_feature_tensor[0][i] = input_feature_tensor[0][i].sub(0.5).div(0.5);
  }

  const auto& current_traj_point = learning_data_frame->adc_trajectory_point(
      learning_data_frame->adc_trajectory_point_size() - 1);
  const auto& current_path_point =
      current_traj_point.trajectory_point().path_point();
  const double current_x = current_path_point.x();
  const double current_y = current_path_point.y();
  const double current_heading = current_path_point.theta();
  // TODO(Jinyun): move to conf
  const int past_history_size = 10;
  torch::Tensor past_points_tensor = torch::zeros({1, past_history_size, 4});
  int i = 0;
  for (i = 0; i < learning_data_frame->adc_trajectory_point_size() &&
              i < past_history_size;
       ++i) {
    const auto& trajectory_point =
        learning_data_frame
            ->adc_trajectory_point(
                learning_data_frame->adc_trajectory_point_size() - 1 - i)
            .trajectory_point();
    const auto& path_point = trajectory_point.path_point();
    const double x = path_point.x();
    const double y = path_point.y();
    const auto& relative_coords = util::WorldCoordToObjCoord(
        std::make_pair(x, y), std::make_pair(current_x, current_y),
        current_heading);
    // TODO(Jinyun): to be validated. Unnormalized angle difference, aligning
    // with offline training setups
    const double heading_diff = path_point.theta() - current_heading;
    const double v = trajectory_point.v();
    past_points_tensor[0][past_history_size - 1 - i][0] = relative_coords.first;
    past_points_tensor[0][past_history_size - 1 - i][1] =
        relative_coords.second;
    past_points_tensor[0][past_history_size - 1 - i][2] = heading_diff;
    past_points_tensor[0][past_history_size - 1 - i][3] = v;
  }
  // Strong assumption here is the ADC always tracks past points except when the
  // ADC starts from standstill
  while (i < past_history_size) {
    for (int j = 0; j < 4; ++j) {
      past_points_tensor[0][past_history_size - 1 - i][j] =
          past_points_tensor[0][past_history_size - i][j];
    }
    ++i;
  }
  torch::Tensor past_points_step_tensor =
      torch::zeros({1, past_history_size, 4});
  for (int i = 1; i < past_history_size; ++i) {
    for (int j = 0; j < 4; ++j) {
      past_points_step_tensor[0][i][j] =
          past_points_tensor[0][i][j] - past_points_tensor[0][i - 1][j];
    }
  }

  auto input_preprocessing_end_time = std::chrono::system_clock::now();
  std::chrono::duration<double> preprocessing_diff =
      input_preprocessing_end_time - input_preprocessing_start_time;
  ADEBUG << "trajectory imitation model input preprocessing used time: "
         << preprocessing_diff.count() * 1000 << " ms.";

  auto inference_start_time = std::chrono::system_clock::now();

  std::vector<torch::jit::IValue> torch_inputs;
  torch_inputs.push_back(c10::ivalue::Tuple::create(
      {std::move(input_feature_tensor.to(device_)),
       std::move(past_points_tensor.to(device_)),
       std::move(past_points_step_tensor.to(device_))}));
  at::Tensor torch_output_tensor =
      model_.forward(torch_inputs).toTensor().to(torch::kCPU);

  auto inference_end_time = std::chrono::system_clock::now();
  std::chrono::duration<double> inference_diff =
      inference_end_time - inference_start_time;
  ADEBUG << "trajectory imitation model inference used time: "
         << inference_diff.count() * 1000 << " ms.";

  const auto& cur_traj_point =
      learning_data_frame->adc_trajectory_point(past_points_size - 1);
  const double cur_time_sec = cur_traj_point.timestamp_sec();
  const auto& cur_path_point = cur_traj_point.trajectory_point().path_point();
  const double cur_x = cur_path_point.x();
  const double cur_y = cur_path_point.y();
  const double cur_heading = cur_path_point.theta();
  ADEBUG << "cur_x[" << cur_x << "], cur_y[" << cur_y << "], cur_heading["
         << cur_heading << "], cur_v[" << cur_traj_point.trajectory_point().v()
         << "]";

  learning_data_frame->mutable_output()->clear_adc_future_trajectory_point();
  const double delta_t = config_.trajectory_delta_t();
  auto torch_output = torch_output_tensor.accessor<float, 3>();
  for (int i = 0; i < torch_output_tensor.size(1); ++i) {
    const double dx = static_cast<double>(torch_output[0][i][0]);
    const double dy = static_cast<double>(torch_output[0][i][1]);
    const double dtheta = static_cast<double>(torch_output[0][i][2]);
    const double v = static_cast<double>(torch_output[0][i][3]);
    ADEBUG << "dx[" << dx << "], dy[" << dy << "], dtheta[" << dtheta << "], v["
           << v << "]";
    const double time_sec = cur_time_sec + delta_t * (i + 1);
    apollo::common::math::Vec2d offset(dx, dy);
    apollo::common::math::Vec2d rotated_offset = offset.rotate(cur_heading);
    const double x = cur_x + rotated_offset.x();
    const double y = cur_y + rotated_offset.y();
    const double heading =
        apollo::common::math::NormalizeAngle(dtheta + cur_heading);

    auto* traj_point = learning_data_frame->mutable_output()
                           ->add_adc_future_trajectory_point();
    traj_point->set_timestamp_sec(time_sec);
    traj_point->mutable_trajectory_point()->mutable_path_point()->set_x(x);
    traj_point->mutable_trajectory_point()->mutable_path_point()->set_y(y);
    traj_point->mutable_trajectory_point()->mutable_path_point()->set_theta(
        heading);
    traj_point->mutable_trajectory_point()->set_v(v);
    traj_point->mutable_trajectory_point()->set_relative_time(delta_t *
                                                              (i + 1));
  }

  return true;
}

=======
>>>>>>> f08eaa0c
bool TrajectoryImitationLibtorchInference::DoInference(
    LearningDataFrame* learning_data_frame) {
  switch (config_.model_type()) {
    case LearningModelInferenceTaskConfig::CONV_RNN: {
      if (!DoCONVRNNMODELInference(learning_data_frame)) {
        return false;
      }
      break;
    }
    case LearningModelInferenceTaskConfig::CNN: {
      if (!DoCNNMODELInference(learning_data_frame)) {
        return false;
      }
      break;
    }
    case LearningModelInferenceTaskConfig::CNN_LSTM: {
      if (!DoCNNLSTMMODELInference(learning_data_frame)) {
        return false;
      }
      break;
    }
    default: {
      AERROR << "Configured model type not defined and implemented";
      break;
    }
  }
  return true;
}
}  // namespace planning
}  // namespace apollo<|MERGE_RESOLUTION|>--- conflicted
+++ resolved
@@ -32,19 +32,17 @@
 TrajectoryImitationLibtorchInference::TrajectoryImitationLibtorchInference(
     const LearningModelInferenceTaskConfig& config)
     : ModelInference(config), device_(torch::kCPU) {}
-<<<<<<< HEAD
 
 bool TrajectoryImitationLibtorchInference::LoadCONVRNNModel() {
   // run a fake inference at init time as first inference is relative slow
   torch::Tensor input_feature_tensor = torch::zeros({1, 12, 200, 200});
-  torch::Tensor initial_point_tensor = torch::zeros({1, 1, 200, 200});
-  torch::Tensor initial_box_tensor = torch::zeros({1, 1, 200, 200});
+  torch::Tensor past_points_tensor = torch::zeros({1, 10, 4});
+  torch::Tensor past_points_step_tensor = torch::zeros({1, 10, 4});
   std::vector<torch::jit::IValue> torch_inputs;
-  at::Tensor tensor_tmp;
-  torch_inputs.push_back(
-      c10::ivalue::Tuple::create({std::move(input_feature_tensor.to(device_)),
-                                  std::move(initial_point_tensor.to(device_)),
-                                  std::move(initial_box_tensor.to(device_))}));
+  torch_inputs.push_back(c10::ivalue::Tuple::create(
+      {std::move(input_feature_tensor.to(device_)),
+       std::move(past_points_tensor.to(device_)),
+       std::move(past_points_step_tensor.to(device_))}));
   try {
     auto torch_output_tensor =
         model_.forward(torch_inputs).toTensor().to(torch::kCPU);
@@ -71,58 +69,6 @@
 }
 
 bool TrajectoryImitationLibtorchInference::LoadCNNLSTMModel() {
-=======
-
-bool TrajectoryImitationLibtorchInference::LoadCONVRNNModel() {
->>>>>>> f08eaa0c
-  // run a fake inference at init time as first inference is relative slow
-  torch::Tensor input_feature_tensor = torch::zeros({1, 12, 200, 200});
-  torch::Tensor past_points_tensor = torch::zeros({1, 10, 4});
-  torch::Tensor past_points_step_tensor = torch::zeros({1, 10, 4});
-  std::vector<torch::jit::IValue> torch_inputs;
-  torch_inputs.push_back(c10::ivalue::Tuple::create(
-      {std::move(input_feature_tensor.to(device_)),
-<<<<<<< HEAD
-       std::move(past_points_tensor.to(device_)),
-       std::move(past_points_step_tensor.to(device_))}));
-=======
-       std::move(initial_point_tensor.to(device_)),
-       std::move(initial_box_tensor.to(device_))},
-      c10::TupleType::create(
-          std::vector<c10::TypePtr>(3, c10::TensorType::create()))));
->>>>>>> f08eaa0c
-  try {
-    auto torch_output_tensor =
-        model_.forward(torch_inputs).toTensor().to(torch::kCPU);
-  } catch (const c10::Error& e) {
-<<<<<<< HEAD
-    AERROR << "Fail to do initial inference on CNN_LSTM Model";
-=======
-    AERROR << "Fail to do initial inference on CONV_RNN Model";
->>>>>>> f08eaa0c
-    return false;
-  }
-  return true;
-}
-
-<<<<<<< HEAD
-=======
-bool TrajectoryImitationLibtorchInference::LoadCNNModel() {
-  // run a fake inference at init time as first inference is relative slow
-  torch::Tensor input_feature_tensor = torch::zeros({1, 12, 200, 200});
-  std::vector<torch::jit::IValue> torch_inputs;
-  torch_inputs.push_back(input_feature_tensor.to(device_));
-  try {
-    auto torch_output_tensor =
-        model_.forward(torch_inputs).toTensor().to(torch::kCPU);
-  } catch (const c10::Error& e) {
-    AERROR << "Fail to do initial inference on CNN Model";
-    return false;
-  }
-  return true;
-}
-
-bool TrajectoryImitationLibtorchInference::LoadCNNLSTMModel() {
   // run a fake inference at init time as first inference is relative slow
   torch::Tensor input_feature_tensor = torch::zeros({1, 12, 200, 200});
   torch::Tensor past_points_tensor = torch::zeros({1, 10, 4});
@@ -131,9 +77,7 @@
   torch_inputs.push_back(c10::ivalue::Tuple::create(
       {std::move(input_feature_tensor.to(device_)),
        std::move(past_points_tensor.to(device_)),
-       std::move(past_points_step_tensor.to(device_))},
-      c10::TupleType::create(
-          std::vector<c10::TypePtr>(3, c10::TensorType::create()))));
+       std::move(past_points_step_tensor.to(device_))}));
   try {
     auto torch_output_tensor =
         model_.forward(torch_inputs).toTensor().to(torch::kCPU);
@@ -144,7 +88,6 @@
   return true;
 }
 
->>>>>>> f08eaa0c
 bool TrajectoryImitationLibtorchInference::LoadModel() {
   if (config_.use_cuda() && torch::cuda::is_available()) {
     ADEBUG << "CUDA is available";
@@ -255,11 +198,10 @@
   auto inference_start_time = std::chrono::system_clock::now();
 
   std::vector<torch::jit::IValue> torch_inputs;
-<<<<<<< HEAD
-  torch_inputs.push_back(
-      c10::ivalue::Tuple::create({std::move(input_feature_tensor.to(device_)),
-                                  std::move(initial_point_tensor.to(device_)),
-                                  std::move(initial_box_tensor.to(device_))}));
+  torch_inputs.push_back(c10::ivalue::Tuple::create(
+      {std::move(input_feature_tensor.to(device_)),
+       std::move(initial_point_tensor.to(device_)),
+       std::move(initial_box_tensor.to(device_))}));
   at::Tensor torch_output_tensor =
       model_.forward(torch_inputs).toTensor().to(torch::kCPU);
 
@@ -298,52 +240,6 @@
     const double heading =
         apollo::common::math::NormalizeAngle(dtheta + cur_heading);
 
-=======
-  torch_inputs.push_back(c10::ivalue::Tuple::create(
-      {std::move(input_feature_tensor.to(device_)),
-       std::move(initial_point_tensor.to(device_)),
-       std::move(initial_box_tensor.to(device_))},
-      c10::TupleType::create(
-          std::vector<c10::TypePtr>(3, c10::TensorType::create()))));
-  at::Tensor torch_output_tensor =
-      model_.forward(torch_inputs).toTensor().to(torch::kCPU);
-
-  auto inference_end_time = std::chrono::system_clock::now();
-  std::chrono::duration<double> inference_diff =
-      inference_end_time - inference_start_time;
-  ADEBUG << "trajectory imitation model inference used time: "
-         << inference_diff.count() * 1000 << " ms.";
-
-  const auto& cur_traj_point =
-      learning_data_frame->adc_trajectory_point(past_points_size - 1);
-  const double cur_time_sec = cur_traj_point.timestamp_sec();
-  const auto& cur_path_point = cur_traj_point.trajectory_point().path_point();
-  const double cur_x = cur_path_point.x();
-  const double cur_y = cur_path_point.y();
-  const double cur_heading = cur_path_point.theta();
-  ADEBUG << "cur_x[" << cur_x << "], cur_y[" << cur_y << "], cur_heading["
-         << cur_heading << "], cur_v[" << cur_traj_point.trajectory_point().v()
-         << "]";
-
-  learning_data_frame->mutable_output()->clear_adc_future_trajectory_point();
-  const double delta_t = config_.trajectory_delta_t();
-  auto torch_output = torch_output_tensor.accessor<float, 3>();
-  for (int i = 0; i < torch_output_tensor.size(1); ++i) {
-    const double dx = static_cast<double>(torch_output[0][i][0]);
-    const double dy = static_cast<double>(torch_output[0][i][1]);
-    const double dtheta = static_cast<double>(torch_output[0][i][2]);
-    const double v = static_cast<double>(torch_output[0][i][3]);
-    ADEBUG << "dx[" << dx << "], dy[" << dy << "], dtheta[" << dtheta << "], v["
-           << v << "]";
-    const double time_sec = cur_time_sec + delta_t * (i + 1);
-    apollo::common::math::Vec2d offset(dx, dy);
-    apollo::common::math::Vec2d rotated_offset = offset.rotate(cur_heading);
-    const double x = cur_x + rotated_offset.x();
-    const double y = cur_y + rotated_offset.y();
-    const double heading =
-        apollo::common::math::NormalizeAngle(dtheta + cur_heading);
-
->>>>>>> f08eaa0c
     auto* traj_point = learning_data_frame->mutable_output()
                            ->add_adc_future_trajectory_point();
     traj_point->set_timestamp_sec(time_sec);
@@ -400,8 +296,6 @@
       input_preprocessing_end_time - input_preprocessing_start_time;
   ADEBUG << "trajectory imitation model input preprocessing used time: "
          << preprocessing_diff.count() * 1000 << " ms.";
-<<<<<<< HEAD
-=======
 
   auto inference_start_time = std::chrono::system_clock::now();
 
@@ -554,21 +448,14 @@
       input_preprocessing_end_time - input_preprocessing_start_time;
   ADEBUG << "trajectory imitation model input preprocessing used time: "
          << preprocessing_diff.count() * 1000 << " ms.";
->>>>>>> f08eaa0c
 
   auto inference_start_time = std::chrono::system_clock::now();
 
   std::vector<torch::jit::IValue> torch_inputs;
-<<<<<<< HEAD
-  torch_inputs.push_back(input_feature_tensor.to(device_));
-=======
   torch_inputs.push_back(c10::ivalue::Tuple::create(
       {std::move(input_feature_tensor.to(device_)),
        std::move(past_points_tensor.to(device_)),
-       std::move(past_points_step_tensor.to(device_))},
-      c10::TupleType::create(
-          std::vector<c10::TypePtr>(3, c10::TensorType::create()))));
->>>>>>> f08eaa0c
+       std::move(past_points_step_tensor.to(device_))}));
   at::Tensor torch_output_tensor =
       model_.forward(torch_inputs).toTensor().to(torch::kCPU);
 
@@ -622,164 +509,6 @@
   return true;
 }
 
-<<<<<<< HEAD
-bool TrajectoryImitationLibtorchInference::DoCNNLSTMMODELInference(
-    LearningDataFrame* learning_data_frame) {
-  const int past_points_size = learning_data_frame->adc_trajectory_point_size();
-  if (past_points_size == 0) {
-    AERROR << "No current trajectory point status";
-    return false;
-  }
-
-  auto input_renderering_start_time = std::chrono::system_clock::now();
-
-  cv::Mat input_feature;
-  if (!BirdviewImgFeatureRenderer::Instance()->RenderMultiChannelEnv(
-          *learning_data_frame, &input_feature)) {
-    AERROR << "Render multi-channel input image failed";
-    return false;
-  }
-
-  auto input_renderering_end_time = std::chrono::system_clock::now();
-  std::chrono::duration<double> rendering_diff =
-      input_renderering_end_time - input_renderering_start_time;
-  ADEBUG << "trajectory imitation model input renderer used time: "
-         << rendering_diff.count() * 1000 << " ms.";
-
-  auto input_preprocessing_start_time = std::chrono::system_clock::now();
-
-  cv::Mat input_feature_float;
-  input_feature.convertTo(input_feature_float, CV_32F, 1.0 / 255);
-  torch::Tensor input_feature_tensor =
-      torch::from_blob(input_feature_float.data,
-                       {1, input_feature_float.rows, input_feature_float.cols,
-                        input_feature_float.channels()});
-  input_feature_tensor = input_feature_tensor.permute({0, 3, 1, 2});
-  for (int i = 0; i < input_feature_float.channels(); ++i) {
-    input_feature_tensor[0][i] = input_feature_tensor[0][i].sub(0.5).div(0.5);
-  }
-
-  const auto& current_traj_point = learning_data_frame->adc_trajectory_point(
-      learning_data_frame->adc_trajectory_point_size() - 1);
-  const auto& current_path_point =
-      current_traj_point.trajectory_point().path_point();
-  const double current_x = current_path_point.x();
-  const double current_y = current_path_point.y();
-  const double current_heading = current_path_point.theta();
-  // TODO(Jinyun): move to conf
-  const int past_history_size = 10;
-  torch::Tensor past_points_tensor = torch::zeros({1, past_history_size, 4});
-  int i = 0;
-  for (i = 0; i < learning_data_frame->adc_trajectory_point_size() &&
-              i < past_history_size;
-       ++i) {
-    const auto& trajectory_point =
-        learning_data_frame
-            ->adc_trajectory_point(
-                learning_data_frame->adc_trajectory_point_size() - 1 - i)
-            .trajectory_point();
-    const auto& path_point = trajectory_point.path_point();
-    const double x = path_point.x();
-    const double y = path_point.y();
-    const auto& relative_coords = util::WorldCoordToObjCoord(
-        std::make_pair(x, y), std::make_pair(current_x, current_y),
-        current_heading);
-    // TODO(Jinyun): to be validated. Unnormalized angle difference, aligning
-    // with offline training setups
-    const double heading_diff = path_point.theta() - current_heading;
-    const double v = trajectory_point.v();
-    past_points_tensor[0][past_history_size - 1 - i][0] = relative_coords.first;
-    past_points_tensor[0][past_history_size - 1 - i][1] =
-        relative_coords.second;
-    past_points_tensor[0][past_history_size - 1 - i][2] = heading_diff;
-    past_points_tensor[0][past_history_size - 1 - i][3] = v;
-  }
-  // Strong assumption here is the ADC always tracks past points except when the
-  // ADC starts from standstill
-  while (i < past_history_size) {
-    for (int j = 0; j < 4; ++j) {
-      past_points_tensor[0][past_history_size - 1 - i][j] =
-          past_points_tensor[0][past_history_size - i][j];
-    }
-    ++i;
-  }
-  torch::Tensor past_points_step_tensor =
-      torch::zeros({1, past_history_size, 4});
-  for (int i = 1; i < past_history_size; ++i) {
-    for (int j = 0; j < 4; ++j) {
-      past_points_step_tensor[0][i][j] =
-          past_points_tensor[0][i][j] - past_points_tensor[0][i - 1][j];
-    }
-  }
-
-  auto input_preprocessing_end_time = std::chrono::system_clock::now();
-  std::chrono::duration<double> preprocessing_diff =
-      input_preprocessing_end_time - input_preprocessing_start_time;
-  ADEBUG << "trajectory imitation model input preprocessing used time: "
-         << preprocessing_diff.count() * 1000 << " ms.";
-
-  auto inference_start_time = std::chrono::system_clock::now();
-
-  std::vector<torch::jit::IValue> torch_inputs;
-  torch_inputs.push_back(c10::ivalue::Tuple::create(
-      {std::move(input_feature_tensor.to(device_)),
-       std::move(past_points_tensor.to(device_)),
-       std::move(past_points_step_tensor.to(device_))}));
-  at::Tensor torch_output_tensor =
-      model_.forward(torch_inputs).toTensor().to(torch::kCPU);
-
-  auto inference_end_time = std::chrono::system_clock::now();
-  std::chrono::duration<double> inference_diff =
-      inference_end_time - inference_start_time;
-  ADEBUG << "trajectory imitation model inference used time: "
-         << inference_diff.count() * 1000 << " ms.";
-
-  const auto& cur_traj_point =
-      learning_data_frame->adc_trajectory_point(past_points_size - 1);
-  const double cur_time_sec = cur_traj_point.timestamp_sec();
-  const auto& cur_path_point = cur_traj_point.trajectory_point().path_point();
-  const double cur_x = cur_path_point.x();
-  const double cur_y = cur_path_point.y();
-  const double cur_heading = cur_path_point.theta();
-  ADEBUG << "cur_x[" << cur_x << "], cur_y[" << cur_y << "], cur_heading["
-         << cur_heading << "], cur_v[" << cur_traj_point.trajectory_point().v()
-         << "]";
-
-  learning_data_frame->mutable_output()->clear_adc_future_trajectory_point();
-  const double delta_t = config_.trajectory_delta_t();
-  auto torch_output = torch_output_tensor.accessor<float, 3>();
-  for (int i = 0; i < torch_output_tensor.size(1); ++i) {
-    const double dx = static_cast<double>(torch_output[0][i][0]);
-    const double dy = static_cast<double>(torch_output[0][i][1]);
-    const double dtheta = static_cast<double>(torch_output[0][i][2]);
-    const double v = static_cast<double>(torch_output[0][i][3]);
-    ADEBUG << "dx[" << dx << "], dy[" << dy << "], dtheta[" << dtheta << "], v["
-           << v << "]";
-    const double time_sec = cur_time_sec + delta_t * (i + 1);
-    apollo::common::math::Vec2d offset(dx, dy);
-    apollo::common::math::Vec2d rotated_offset = offset.rotate(cur_heading);
-    const double x = cur_x + rotated_offset.x();
-    const double y = cur_y + rotated_offset.y();
-    const double heading =
-        apollo::common::math::NormalizeAngle(dtheta + cur_heading);
-
-    auto* traj_point = learning_data_frame->mutable_output()
-                           ->add_adc_future_trajectory_point();
-    traj_point->set_timestamp_sec(time_sec);
-    traj_point->mutable_trajectory_point()->mutable_path_point()->set_x(x);
-    traj_point->mutable_trajectory_point()->mutable_path_point()->set_y(y);
-    traj_point->mutable_trajectory_point()->mutable_path_point()->set_theta(
-        heading);
-    traj_point->mutable_trajectory_point()->set_v(v);
-    traj_point->mutable_trajectory_point()->set_relative_time(delta_t *
-                                                              (i + 1));
-  }
-
-  return true;
-}
-
-=======
->>>>>>> f08eaa0c
 bool TrajectoryImitationLibtorchInference::DoInference(
     LearningDataFrame* learning_data_frame) {
   switch (config_.model_type()) {
