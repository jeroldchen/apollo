--- conflicted
+++ resolved
@@ -13,13 +13,8 @@
     deps = [
         ":cos_theta_ipopt_interface",
         "//cyber/common:log",
-<<<<<<< HEAD
-        "//modules/planning/proto:cos_theta_smoother_config_cc_proto",
+        "//modules/planning/proto/math:cos_theta_smoother_config_cc_proto",
         "@ipopt",
-=======
-        "//modules/planning/proto/math:cos_theta_smoother_config_proto",
-        "//third_party:ipopt",
->>>>>>> 7b6c1704
     ],
 )
 
@@ -49,13 +44,8 @@
         ":fem_pos_deviation_osqp_interface",
         ":fem_pos_deviation_sqp_osqp_interface",
         "//cyber/common:log",
-<<<<<<< HEAD
-        "//modules/planning/proto:fem_pos_deviation_smoother_config_cc_proto",
+        "//modules/planning/proto/math:fem_pos_deviation_smoother_config_cc_proto",
         "@ipopt",
-=======
-        "//modules/planning/proto/math:fem_pos_deviation_smoother_config_proto",
-        "//third_party:ipopt",
->>>>>>> 7b6c1704
     ],
 )
 
